// Copyright 2019 The Go Authors. All rights reserved.
// Use of this source code is governed by a BSD-style
// license that can be found in the LICENSE file.

package proxy

import (
	"archive/zip"
	"bufio"
	"bytes"
	"context"
	"encoding/json"
	"errors"
	"fmt"
	"io"
	"io/ioutil"
	"net/http"
	"strings"
	"time"

	"go.opencensus.io/plugin/ochttp"
	"golang.org/x/mod/module"
	"golang.org/x/net/context/ctxhttp"
	"golang.org/x/pkgsite/internal"
	"golang.org/x/pkgsite/internal/derrors"
)

// A Client is used by the fetch service to communicate with a module
// proxy. It handles all methods defined by go help goproxy.
type Client struct {
	// URL of the module proxy web server
	url string

	// client used for HTTP requests. It is mutable for testing purposes.
	httpClient *http.Client
}

// A VersionInfo contains metadata about a given version of a module.
type VersionInfo struct {
	Version string
	Time    time.Time
}

// New constructs a *Client using the provided url, which is expected to
// be an absolute URI that can be directly passed to http.Get.
<<<<<<< HEAD
func New(rawurl string) (_ *Client, err error) {
	defer derrors.Wrap(&err, "proxy.New(%q)", rawurl)
	url, err := url.Parse(rawurl)
	if err != nil {
		return nil, fmt.Errorf("url.Parse: %v", err)
	}
	if url.Scheme != "http" && url.Scheme != "https" {
		return nil, fmt.Errorf("scheme must be http or https (got %s)", url.Scheme)
	}
	cleanURL := strings.TrimRight(rawurl, "/")
	return &Client{url: cleanURL, httpClient: &http.Client{Transport: &ochttp.Transport{}}}, nil
=======
func New(u string) (_ *Client, err error) {
	defer derrors.Wrap(&err, "proxy.New(%q)", u)
	return &Client{
		url:        strings.TrimRight(u, "/"),
		httpClient: &http.Client{Transport: &ochttp.Transport{}},
	}, nil
>>>>>>> b7290b09
}

// GetInfo makes a request to $GOPROXY/<module>/@v/<requestedVersion>.info and
// transforms that data into a *VersionInfo.
func (c *Client) GetInfo(ctx context.Context, modulePath, requestedVersion string) (_ *VersionInfo, err error) {
	defer derrors.Wrap(&err, "proxy.Client.GetInfo(%q, %q)", modulePath, requestedVersion)
	data, err := c.readBody(ctx, modulePath, requestedVersion, "info")
	if err != nil {
		return nil, err
	}
	var v VersionInfo
	if err := json.Unmarshal(data, &v); err != nil {
		return nil, err
	}
	return &v, nil
}

// GetMod makes a request to $GOPROXY/<module>/@v/<resolvedVersion>.mod and returns the raw data.
func (c *Client) GetMod(ctx context.Context, modulePath, resolvedVersion string) (_ []byte, err error) {
	defer derrors.Wrap(&err, "proxy.Client.GetMod(%q, %q)", modulePath, resolvedVersion)
	return c.readBody(ctx, modulePath, resolvedVersion, "mod")
}

// GetZip makes a request to $GOPROXY/<path>/@v/<resolvedVersion>.zip and transforms
// that data into a *zip.Reader. <resolvedVersion> is obtained by first making a
// request to $GOPROXY/<path>/@v/<requestedVersion>.info to obtained the valid
// semantic version.
func (c *Client) GetZip(ctx context.Context, requestedPath, requestedVersion string) (_ *zip.Reader, err error) {
	defer derrors.Wrap(&err, "proxy.Client.GetZip(ctx, %q, %q)", requestedPath, requestedVersion)

	info, err := c.GetInfo(ctx, requestedPath, requestedVersion)
	if err != nil {
		return nil, err
	}
	bodyBytes, err := c.readBody(ctx, requestedPath, info.Version, "zip")
	if err != nil {
		return nil, err
	}
	zipReader, err := zip.NewReader(bytes.NewReader(bodyBytes), int64(len(bodyBytes)))
	if err != nil {
		return nil, fmt.Errorf("zip.NewReader: %v", err)
	}
	return zipReader, nil
}

func (c *Client) escapedURL(modulePath, version, suffix string) (_ string, err error) {
	defer func() {
		derrors.Wrap(&err, "Client.escapedURL(%q, %q, %q)", modulePath, version, suffix)
	}()

	if suffix != "info" && suffix != "mod" && suffix != "zip" {
		return "", errors.New(`suffix must be "info", "mod" or "zip"`)
	}
	escapedPath, err := module.EscapePath(modulePath)
	if err != nil {
		return "", fmt.Errorf("path: %v: %w", err, derrors.InvalidArgument)
	}
	if version == internal.LatestVersion {
		if suffix != "info" {
			return "", fmt.Errorf("cannot ask for latest with suffix %q", suffix)
		}
		return fmt.Sprintf("%s/%s/@latest", c.url, escapedPath), nil
	}
	escapedVersion, err := module.EscapeVersion(version)
	if err != nil {
		return "", fmt.Errorf("version: %v: %w", err, derrors.InvalidArgument)
	}
	return fmt.Sprintf("%s/%s/@v/%s.%s", c.url, escapedPath, escapedVersion, suffix), nil
}

func (c *Client) readBody(ctx context.Context, modulePath, version, suffix string) (_ []byte, err error) {
	defer derrors.Wrap(&err, "Client.readBody(%q, %q, %q)", modulePath, version, suffix)

	u, err := c.escapedURL(modulePath, version, suffix)
	if err != nil {
		return nil, err
	}
	var data []byte
	err = c.executeRequest(ctx, u, func(body io.Reader) error {
		var err error
		data, err = ioutil.ReadAll(body)
		return err
	})
	if err != nil {
		return nil, err
	}
	return data, nil
}

// ListVersions makes a request to $GOPROXY/<path>/@v/list and returns the
// resulting version strings.
func (c *Client) ListVersions(ctx context.Context, modulePath string) ([]string, error) {
	escapedPath, err := module.EscapePath(modulePath)
	if err != nil {
		return nil, fmt.Errorf("module.EscapePath(%q): %w", modulePath, derrors.InvalidArgument)
	}
	u := fmt.Sprintf("%s/%s/@v/list", c.url, escapedPath)
	var versions []string
	collect := func(body io.Reader) error {
		scanner := bufio.NewScanner(body)
		for scanner.Scan() {
			versions = append(versions, scanner.Text())
		}
		return scanner.Err()
	}
	if err := c.executeRequest(ctx, u, collect); err != nil {
		return nil, err
	}
	return versions, nil
}

// executeRequest executes an HTTP GET request for u, then calls the bodyFunc
// on the response body, if no error occurred.
func (c *Client) executeRequest(ctx context.Context, u string, bodyFunc func(body io.Reader) error) error {
	r, err := ctxhttp.Get(ctx, c.httpClient, u)
	if err != nil {
		return fmt.Errorf("ctxhttp.Get(ctx, client, %q): %v", u, err)
	}
	defer r.Body.Close()
	switch {
	case 200 <= r.StatusCode && r.StatusCode < 300:
		// OK.
	case r.StatusCode == http.StatusNotFound,
		r.StatusCode == http.StatusGone:
		// Treat both 404 Not Found and 410 Gone responses
		// from the proxy as a "not found" error category.
		return fmt.Errorf("ctxhttp.Get(ctx, client, %q): %w", u, derrors.NotFound)
	default:
		return fmt.Errorf("ctxhttp.Get(ctx, client, %q): unexpected status %d %s", u, r.StatusCode, r.Status)
	}
	return bodyFunc(r.Body)
}<|MERGE_RESOLUTION|>--- conflicted
+++ resolved
@@ -43,26 +43,12 @@
 
 // New constructs a *Client using the provided url, which is expected to
 // be an absolute URI that can be directly passed to http.Get.
-<<<<<<< HEAD
-func New(rawurl string) (_ *Client, err error) {
-	defer derrors.Wrap(&err, "proxy.New(%q)", rawurl)
-	url, err := url.Parse(rawurl)
-	if err != nil {
-		return nil, fmt.Errorf("url.Parse: %v", err)
-	}
-	if url.Scheme != "http" && url.Scheme != "https" {
-		return nil, fmt.Errorf("scheme must be http or https (got %s)", url.Scheme)
-	}
-	cleanURL := strings.TrimRight(rawurl, "/")
-	return &Client{url: cleanURL, httpClient: &http.Client{Transport: &ochttp.Transport{}}}, nil
-=======
 func New(u string) (_ *Client, err error) {
 	defer derrors.Wrap(&err, "proxy.New(%q)", u)
 	return &Client{
 		url:        strings.TrimRight(u, "/"),
 		httpClient: &http.Client{Transport: &ochttp.Transport{}},
 	}, nil
->>>>>>> b7290b09
 }
 
 // GetInfo makes a request to $GOPROXY/<module>/@v/<requestedVersion>.info and
